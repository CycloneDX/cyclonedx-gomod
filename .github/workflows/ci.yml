--- conflicted
+++ resolved
@@ -30,58 +30,26 @@
     name: Lint
     runs-on: ubuntu-latest
     steps:
-<<<<<<< HEAD
-      - name: Checkout Repository
-        uses: actions/checkout@v3
-      - name: Setup Go
-        uses: actions/setup-go@v3
-        with:
-          go-version: "1.18"
-          check-latest: true
-      - name: Run golangci-lint
-        uses: golangci/golangci-lint-action@v3.1.0
-        with:
-          version: v1.45.0
-=======
     - name: Checkout Repository
       uses: actions/checkout@v3
     - name: Setup Go
-      uses: actions/setup-go@v2
+      uses: actions/setup-go@v3
       with:
-        go-version: "1.17"
+        go-version: "1.18"
         check-latest: true
     - name: Run golangci-lint
       uses: golangci/golangci-lint-action@v3.1.0
       with:
         version: latest
->>>>>>> 052a7a78
 
   test:
     name: Test
     runs-on: ubuntu-latest
     steps:
-<<<<<<< HEAD
-      - name: Setup Go
-        uses: actions/setup-go@v3
-        with:
-          go-version: "1.18"
-          check-latest: true
-      - name: Setup CycloneDX CLI
-        run: |
-          mkdir -p "$HOME/.local/bin"
-          echo "$HOME/.local/bin" >> $GITHUB_PATH
-          wget -O "$HOME/.local/bin/cyclonedx" https://github.com/CycloneDX/cyclonedx-cli/releases/download/v0.22.0/cyclonedx-linux-x64
-          echo "ae39404a9dc8b2e7be0a9559781ee9fe3492201d2629de139d702fd4535ffdd6 $HOME/.local/bin/cyclonedx" | sha256sum -c
-          chmod +x "$HOME/.local/bin/cyclonedx"
-      - name: Checkout Repository
-        uses: actions/checkout@v3
-      - name: Test
-        run: make test
-=======
     - name: Setup Go
-      uses: actions/setup-go@v2
+      uses: actions/setup-go@v3
       with:
-        go-version: "1.17"
+        go-version: "1.18"
         check-latest: true
     - name: Setup CycloneDX CLI
       run: |
@@ -93,5 +61,4 @@
     - name: Checkout Repository
       uses: actions/checkout@v3
     - name: Test
-      run: make test
->>>>>>> 052a7a78
+      run: make test
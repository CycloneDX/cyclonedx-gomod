--- conflicted
+++ resolved
@@ -9,31 +9,6 @@
   goreleaser:
     runs-on: ubuntu-latest
     steps:
-<<<<<<< HEAD
-      - name: Checkout Repository
-        uses: actions/checkout@v3
-        with:
-          fetch-depth: 0
-      - name: Set up Go
-        uses: actions/setup-go@v2
-        with:
-          go-version: "1.18"
-          check-latest: true
-      - name: Set up QEMU
-        uses: docker/setup-qemu-action@v1
-      - name: Docker login
-        uses: docker/login-action@v1
-        with:
-          username: ${{ secrets.DOCKERHUB_USERNAME }}
-          password: ${{ secrets.DOCKERHUB_TOKEN }}
-      - name: Run GoReleaser
-        uses: goreleaser/goreleaser-action@v2.9.1
-        with:
-          version: 1.6.1
-          args: release --rm-dist
-        env:
-          GITHUB_TOKEN: ${{ secrets.GITHUB_TOKEN }}
-=======
     - name: Checkout Repository
       uses: actions/checkout@v3
       with:
@@ -41,7 +16,7 @@
     - name: Set up Go
       uses: actions/setup-go@v2
       with:
-        go-version: "1.17"
+        go-version: "1.18"
         check-latest: true
     - name: Set up QEMU
       uses: docker/setup-qemu-action@v1
@@ -56,5 +31,4 @@
         version: 1.7.0
         args: release --rm-dist
       env:
-        GITHUB_TOKEN: ${{ secrets.GITHUB_TOKEN }}
->>>>>>> 052a7a78
+        GITHUB_TOKEN: ${{ secrets.GITHUB_TOKEN }}